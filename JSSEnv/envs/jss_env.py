import bisect
import datetime
import random
from pathlib import Path
from typing import Dict, List, Optional, Tuple, Union, Any

import pandas as pd
import gymnasium as gym
import numpy as np
import plotly.figure_factory as ff
from plotly.graph_objects import Figure


class JssEnv(gym.Env):
    """
    Job Shop Scheduling Environment.
    
    This environment models the job shop scheduling problem as a single agent problem:

<<<<<<< HEAD
        MDP components:
            - States (s)
            - Actions (a): allocate a job's next operation, or NO-OP to advance time
            - Transitions (P): deterministic updates of job progress and machine availability
            - Rewards (R): positive for processing time, negative for idle planning, scaled
            - Episode termination: when all jobs finish (no legal actions remain)

        -
        :param env_config: Ray dictionary of config parameter
=======
    - The actions correspond to a job allocation plus one action for no allocation at this time step (NOPE action)
    - We keep track of time with next possible time steps
    - Each time we allocate a job, the end time of the job is added to the stack of time steps
    - If we don't have a legal action (i.e., we can't allocate a job),
      we automatically go to the next time step until we have a legal action
    """
    
    def __init__(self, env_config: Optional[Dict[str, Any]] = None):
        """
        Initialize the Job Shop Scheduling environment.
        
        Args:
            env_config: Dictionary of configuration parameters. 
                        Can contain 'instance_path' key with path to problem instance file.
>>>>>>> 066d66aa
        """
        # Load instance data (jobs, machines, operation times)
        if env_config is None:
            print(f"Getting instance data from: {Path(__file__).parent.absolute() / 'instances' / 'ta80'}")
            env_config = {
                "instance_path": Path(__file__).parent.absolute() / "instances" / "ta80"
            }
        instance_path = env_config["instance_path"]

        # initial values for variables used for instance
        self.jobs = 0
        self.machines = 0
        self.instance_matrix = None
        self.jobs_length = None
        self.max_time_op = 0
        self.max_time_jobs = 0
        self.nb_legal_actions = 0
        self.nb_machine_legal = 0
        # initial values for variables used for solving (to reinitialize when reset() is called)
        self.solution = None
        self.last_solution = None
        self.last_time_step = float("inf")
        self.current_time_step = float("inf")
        self.next_time_step = list()
        self.next_jobs = list()
        self.legal_actions = None
        self.time_until_available_machine = None
        self.time_until_finish_current_op_jobs = None
        self.todo_time_step_job = None
        self.total_perform_op_time_jobs = None
        self.needed_machine_jobs = None
        self.total_idle_time_jobs = None
        self.idle_time_jobs_last_op = None
        self.state = None
        self.illegal_actions = None
        self.action_illegal_no_op = None
        self.machine_legal = None
        # initial values for variables used for representation
        self.start_timestamp = datetime.datetime.now().timestamp()
        self.sum_op = 0
        with open(instance_path, "r") as instance_file:
            for line_cnt, line_str in enumerate(instance_file, start=1):
                split_data = list(map(int, line_str.split()))

                if line_cnt == 1:
                    self.jobs, self.machines = split_data
                    self.instance_matrix = np.zeros((self.jobs, self.machines), dtype=(int, 2))
                    self.jobs_length = np.zeros(self.jobs, dtype=int)
                else:
                    assert len(split_data) % 2 == 0 and len(split_data) // 2 == self.machines
                    job_nb = line_cnt - 2
                    for i in range(0, len(split_data), 2):
                        machine, time = split_data[i], split_data[i + 1]
                        self.instance_matrix[job_nb][i // 2] = (machine, time)
                        self.max_time_op = max(self.max_time_op, time)
                        self.jobs_length[job_nb] += time
                        self.sum_op += time
        self.max_time_jobs = max(self.jobs_length)
        # check the parsed data are correct
        assert self.max_time_op > 0
        assert self.max_time_jobs > 0
        assert self.jobs > 0
        assert self.machines > 1, "We need at least 2 machines"
        assert self.instance_matrix is not None
        
        # ACTION SPACE: J jobs + 1 NO-OP action
        # a in {0..J-1}: start next op of job a; a=J: fast-forward time
        # allocate a job + one to wait
        self.action_space = gym.spaces.Discrete(self.jobs + 1)
        self.action_space = gym.spaces.Discrete(self.jobs + 1)
        
        # used for plotting
        self.colors = [
            tuple([random.random() for _ in range(3)]) for _ in range(self.machines)
        ]
        """
        matrix with the following attributes for each job:
            -Legal job
            -Left over time on the current op
            -Current operation %
            -Total left over time
            -When next machine available
            -Time since IDLE: 0 if not available, time otherwise
            -Total IDLE time in the schedule
        """
        # OBSERVATION SPACE:
        #  - action_mask: binary vector length J+1
        #  - real_obs: normalized features matrix J x 7
        
        self.observation_space = gym.spaces.Dict(
            {
                "action_mask": gym.spaces.Box(0, 1, shape=(self.jobs + 1,)),
                "real_obs": gym.spaces.Box(
                    low=0.0, high=1.0, shape=(self.jobs, 7), dtype=float
                ),
            }
        )

<<<<<<< HEAD
    # def seed(self, seed=None):
    #     self.np_random, seed = gym.utils.seeding.np_random(seed)
    #     return [seed]
    
    def _get_current_state_representation(self):
=======
    def _get_current_state_representation(self) -> Dict[str, np.ndarray]:
        """
        Get the current state representation as a dictionary.
        
        Returns:
            Dict containing state representation with keys:
                - 'real_obs': Normalized state matrix for each job
                - 'action_mask': Boolean mask of legal actions
        """
>>>>>>> 066d66aa
        self.state[:, 0] = self.legal_actions[:-1]
        return {
            "real_obs": self.state,
            "action_mask": self.legal_actions,
        }

    def get_legal_actions(self) -> np.ndarray:
        """
        Get the mask of legal actions.
        
        Returns:
            Boolean array where True indicates a legal action
        """
        return self.legal_actions
    
    def action_masks(self):
        """Return a 1-D bool array of length `action_space.n`.
        `True`  → action is legal
        `False` → action is illegal  (will be masked)"""
        return self.legal_actions

<<<<<<< HEAD
    def reset(self, seed=None, options=None):
        """
        Reset the environment to its initial state.
    
        :param seed: Optional seed for the environment's random number generator.
        :param options: Additional options for resetting the environment (not used here).
        :return: A tuple (observation, info), where observation is the initial state and info is an empty dictionary.
        """
        # Set the seed if provided
        if seed is not None:
            self.np_random, seed = gym.utils.seeding.np_random(seed)
    
        # Initialize scheduling state variables
=======
    def reset(self) -> Dict[str, np.ndarray]:
        """
        Reset the environment to an initial state.
        
        Returns:
            Initial observation as a dictionary with keys:
                - 'real_obs': Normalized state matrix for each job
                - 'action_mask': Boolean mask of legal actions
        """
>>>>>>> 066d66aa
        self.current_time_step = 0
        self.next_time_step = list()
        self.next_jobs = list()
        self.nb_legal_actions = self.jobs
        self.nb_machine_legal = 0
        
        # All job-actions legal; NO-OP illegal initially
        self.legal_actions = np.ones(self.jobs + 1, dtype=bool)
        self.legal_actions[self.jobs] = False
        
        # Used to represent the solution
        self.solution = np.full((self.jobs, self.machines), -1, dtype=int)
        
        self.time_until_available_machine = np.zeros(self.machines, dtype=int)
        self.time_until_finish_current_op_jobs = np.zeros(self.jobs, dtype=int)
        self.todo_time_step_job = np.zeros(self.jobs, dtype=int)
        self.total_perform_op_time_jobs = np.zeros(self.jobs, dtype=int)
        self.needed_machine_jobs = np.zeros(self.jobs, dtype=int)
        self.total_idle_time_jobs = np.zeros(self.jobs, dtype=int)
        self.idle_time_jobs_last_op = np.zeros(self.jobs, dtype=int)
        self.illegal_actions = np.zeros((self.machines, self.jobs), dtype=bool)
        self.action_illegal_no_op = np.zeros(self.jobs, dtype=bool)
        self.machine_legal = np.zeros(self.machines, dtype=bool)
        
        for job in range(self.jobs):
            needed_machine = self.instance_matrix[job][0][0]
            self.needed_machine_jobs[job] = needed_machine
            if not self.machine_legal[needed_machine]:
                self.machine_legal[needed_machine] = True
                self.nb_machine_legal += 1
                
        # Feature state matrix (zeros)
        self.state = np.zeros((self.jobs, 7), dtype=float)
        
        # Return initial MDP state and empty info
        return self._get_current_state_representation(), {}
    
        # self.current_time_step = 0
        # self.next_time_step = list()
        # self.next_jobs = list()
        # self.nb_legal_actions = self.jobs
        # self.nb_machine_legal = 0
        # # represent all the legal actions
        # self.legal_actions = np.ones(self.jobs + 1, dtype=bool)
        # self.legal_actions[self.jobs] = False
        # # used to represent the solution
        # self.solution = np.full((self.jobs, self.machines), -1, dtype=int)
        # self.time_until_available_machine = np.zeros(self.machines, dtype=int)
        # self.time_until_finish_current_op_jobs = np.zeros(self.jobs, dtype=int)
        # self.todo_time_step_job = np.zeros(self.jobs, dtype=int)
        # self.total_perform_op_time_jobs = np.zeros(self.jobs, dtype=int)
        # self.needed_machine_jobs = np.zeros(self.jobs, dtype=int)
        # self.total_idle_time_jobs = np.zeros(self.jobs, dtype=int)
        # self.idle_time_jobs_last_op = np.zeros(self.jobs, dtype=int)
        # self.illegal_actions = np.zeros((self.machines, self.jobs), dtype=bool)
        # self.action_illegal_no_op = np.zeros(self.jobs, dtype=bool)
        # self.machine_legal = np.zeros(self.machines, dtype=bool)
        # for job in range(self.jobs):
        #     needed_machine = self.instance_matrix[job][0][0]
        #     self.needed_machine_jobs[job] = needed_machine
        #     if not self.machine_legal[needed_machine]:
        #         self.machine_legal[needed_machine] = True
        #         self.nb_machine_legal += 1
        # self.state = np.zeros((self.jobs, 7), dtype=float)
        # return self._get_current_state_representation()

    def _prioritization_non_final(self) -> None:
        """
        Prioritize non-final operations over final operations based on processing times.
        
        This method implements a heuristic that makes non-final operations higher priority
        than final operations when they require the same machine and the final operation
        takes longer to complete.
        
        The optimization logic works as follows:
        1. Identify all final operations (last operation of a job) and non-final operations 
           (operations with subsequent operations) that compete for the same machine
        2. For non-final operations, find the minimum processing time among them
        3. If a final operation takes longer than this minimum time, make it illegal
           to prioritize the faster non-final operations
        
        This improves overall makespan by prioritizing operations that will unlock
        subsequent operations sooner, leading to better resource utilization.
        """
        # Only proceed if there's at least one legal machine available
        if self.nb_machine_legal >= 1:
            for machine in range(self.machines):
                if self.machine_legal[machine]:
                    # Separate jobs needing this machine into final and non-final operations
                    final_job = list()  # Jobs on their last operation
                    non_final_job = list()  # Jobs with operations remaining after this one
                    min_non_final = float("inf")  # Track minimum processing time of non-final operations
                    
                    # Categorize all legal jobs that need this machine
                    for job in range(self.jobs):
                        if (
                            self.needed_machine_jobs[job] == machine
                            and self.legal_actions[job]
                        ):
                            # Check if this is the job's final operation
                            if self.todo_time_step_job[job] == (self.machines - 1):
                                final_job.append(job)
                            else:
                                # For non-final operations, calculate processing time
                                current_time_step_non_final = self.todo_time_step_job[job]
                                time_needed_legal = self.instance_matrix[job][
                                    current_time_step_non_final
                                ][1]
                                
                                # Get the machine needed for the next operation of this job
                                machine_needed_nextstep = self.instance_matrix[job][
                                    current_time_step_non_final + 1
                                ][0]
                                
                                # Only consider this job for prioritization if its next machine is available
                                # This is critical for maximizing throughput - we only want to prioritize
                                # jobs that can immediately continue to their next operation
                                if (
                                    self.time_until_available_machine[machine_needed_nextstep] == 0
                                ):
                                    # Keep track of the minimum processing time among non-final operations
                                    min_non_final = min(min_non_final, time_needed_legal)
                                    non_final_job.append(job)
                    
                    # OPTIMIZATION: If we have non-final operations, prioritize them over longer final operations
                    # This improves makespan by focusing on operations that will unlock subsequent work
                    if len(non_final_job) > 0:
                        for job in final_job:
                            current_time_step_final = self.todo_time_step_job[job]
                            time_needed_legal = self.instance_matrix[job][
                                current_time_step_final
                            ][1]
                            
                            # If this final operation takes longer than the fastest non-final operation,
                            # make it illegal to encourage scheduling the faster non-final operation first
                            if time_needed_legal > min_non_final:
                                self.legal_actions[job] = False
                                self.nb_legal_actions -= 1

    def _check_no_op(self) -> None:
        """
        Determine if a no-operation action (waiting) is legal.
        
        This method checks if it's beneficial to wait for the next event rather than
        allocating a job now. It sets self.legal_actions[self.jobs] to True if waiting
        is a good decision based on future resource availability and waiting jobs.
        
        The optimization logic works as follows:
        1. Start by assuming waiting is not beneficial (no-op action is illegal)
        2. Check if there are future events (next_time_step) and only a small number of
           legal actions and machines (to limit the computational burden of this check)
        3. Calculate time horizons for each machine based on current jobs
        4. Look at jobs that are currently illegal but will become legal in the future
        5. Determine if all currently legal machines could be better utilized by waiting
           for these future jobs
        6. If all legal machines would be needed by future jobs, make waiting legal
        
        This heuristic helps avoid scheduling jobs that might block machines needed for
        more critical operations that will become available soon.
        """
        # Start by assuming the no-op action (waiting) is illegal
        self.legal_actions[self.jobs] = False
        
        # Only consider the no-op action if:
        # 1. There are future events in the schedule
        # 2. There are only a few legal machines (computation optimization)
        # 3. There are only a few legal actions (computation optimization)
        if (
            len(self.next_time_step) > 0
            and self.nb_machine_legal <= 3
            and self.nb_legal_actions <= 4
        ):
            # Track machines that will be needed by jobs that will become legal in the future
            machine_next = set()
            
            # Get the time of the next event (when a machine will become available)
            next_time_step = self.next_time_step[0]
            
            # Initialize time horizons
            max_horizon = self.current_time_step
            
            # For each machine, initialize the max time horizon as current time + max operation time
            # This represents the latest time we would expect each machine to be occupied if scheduled now
            max_horizon_machine = [
                self.current_time_step + self.max_time_op for _ in range(self.machines)
            ]
            
            # First pass: look at currently legal jobs to calculate machine horizons
            for job in range(self.jobs):
                if self.legal_actions[job]:
                    time_step = self.todo_time_step_job[job]
                    machine_needed = self.instance_matrix[job][time_step][0]
                    time_needed = self.instance_matrix[job][time_step][1]
                    end_job = self.current_time_step + time_needed
                    
                    # If any job would finish before the next event, it's better to schedule it
                    # than to wait - so exit the function (keeping no-op illegal)
                    if end_job < next_time_step:
                        return
                    
                    # Update the time horizon for this machine based on this job
                    max_horizon_machine[machine_needed] = min(
                        max_horizon_machine[machine_needed], end_job
                    )
                    max_horizon = max(max_horizon, max_horizon_machine[machine_needed])
            
            # Second pass: analyze jobs that are currently illegal but will become legal soon
            for job in range(self.jobs):
                if not self.legal_actions[job]:
                    # Case 1: Job is currently running on a machine and will have next operations
                    if (
                        self.time_until_finish_current_op_jobs[job] > 0
                        and self.todo_time_step_job[job] + 1 < self.machines
                    ):
                        # Look at the next operation of this job (after current one completes)
                        time_step = self.todo_time_step_job[job] + 1
                        # Calculate when this next operation could start
                        time_needed = (
                            self.current_time_step
                            + self.time_until_finish_current_op_jobs[job]
                        )
                        
                        # Check all subsequent operations of this job
                        while (
                            time_step < self.machines - 1 and max_horizon > time_needed
                        ):
                            machine_needed = self.instance_matrix[job][time_step][0]
                            
                            # Check if this machine would be better utilized by waiting for this job
                            if (
                                max_horizon_machine[machine_needed] > time_needed
                                and self.machine_legal[machine_needed]
                            ):
                                # This is a machine that would be better used if we wait
                                machine_next.add(machine_needed)
                                
                                # KEY OPTIMIZATION: If all currently legal machines would be better 
                                # used by waiting for future jobs, then make waiting legal
                                # This is critical for optimizing the makespan by preventing
                                # suboptimal early scheduling decisions
                                if len(machine_next) == self.nb_machine_legal:
                                    self.legal_actions[self.jobs] = True
                                    return
                                    
                            # Move to the next operation of this job
                            time_needed += self.instance_matrix[job][time_step][1]
                            time_step += 1
                            
                    # Case 2: Job is waiting for a machine to become available
                    elif (
                        not self.action_illegal_no_op[job]
                        and self.todo_time_step_job[job] < self.machines
                    ):
                        time_step = self.todo_time_step_job[job]
                        machine_needed = self.instance_matrix[job][time_step][0]
                        
                        # Calculate when this job's operation could start
                        time_needed = (
                            self.current_time_step
                            + self.time_until_available_machine[machine_needed]
                        )
                        
                        # Check all operations of this job
                        while (
                            time_step < self.machines - 1 and max_horizon > time_needed
                        ):
                            machine_needed = self.instance_matrix[job][time_step][0]
                            
                            # Check if this machine would be better utilized by waiting for this job
                            if (
                                max_horizon_machine[machine_needed] > time_needed
                                and self.machine_legal[machine_needed]
                            ):
                                # This is a machine that would be better used if we wait
                                machine_next.add(machine_needed)
                                
                                # KEY OPTIMIZATION: If all currently legal machines would be better 
                                # used by waiting for future jobs, then make waiting legal
                                if len(machine_next) == self.nb_machine_legal:
                                    self.legal_actions[self.jobs] = True
                                    return
                                    
                            # Move to the next operation of this job
                            time_needed += self.instance_matrix[job][time_step][1]
                            time_step += 1

<<<<<<< HEAD
    def step(self, action: int):
        """
        Apply action a_t:
          - If a < J: start job a's next operation -> reward = processing time
          - If a = J (NO-OP): advance time to next completion -> reward = -idle penalty
        Then update state s_{t+1}, compute scaled reward, check termination.
        Returns (obs, reward, terminated, truncated, info).
        """
        if action < self.jobs:
            current_op = self.todo_time_step_job[action]
            if current_op >= self.machines:
                # job has no more operations → convert to NO-OP
                action = self.jobs
                
        reward = 0.0
        terminated = False
        truncated = False
        
        if action == self.jobs:
            # NO-OP: fast-forward time until at least one machine is free
            # Penalize idle "hole planning"
=======
    def step(self, action: int) -> Tuple[Dict[str, np.ndarray], float, bool, bool, Dict]:
        """
        Take an action in the environment and observe the next state.
        
        Args:
            action: Index of the action to take (job to allocate or no-op)
            
        Returns:
            Tuple containing:
            - Observation: Dictionary with state representation and action mask
            - Reward: Scalar reward value
            - Done: Boolean indicating if the episode is complete
            - Truncated: Boolean indicating if the episode was truncated (always False in this env)
            - Info: Empty dictionary (reserved for future use)
        """
        reward = 0.0
        if action == self.jobs:  # No-op action
>>>>>>> 066d66aa
            self.nb_machine_legal = 0
            self.nb_legal_actions = 0
            
            for job in range(self.jobs):
                if self.legal_actions[job]:
                    self.legal_actions[job] = False
                    needed_machine = self.needed_machine_jobs[job]
                    self.machine_legal[needed_machine] = False
                    self.illegal_actions[needed_machine][job] = True
                    self.action_illegal_no_op[job] = True

            # NO-OP: penalize agent, only fast-forward while there are pending completions
            while self.nb_machine_legal == 0 and len(self.next_time_step) > 0:
                reward -= self.increase_time_step()
            
            # if nb_machine_legal==0 here AND no pending events,
            # we simply exit the loop without crashing

            # scale reward
            scaled_reward = self._reward_scaler(reward)
            
            # update masks, prioritization, etc.
            self._prioritization_non_final()
            self._check_no_op()
            
            # termination check
            terminated = self._is_done()
            
            return (
                self._get_current_state_representation(),
                scaled_reward,
<<<<<<< HEAD
                terminated,
                truncated,
                {},
            )
        else:
            # Schedule next operation of job 'action'
            # Immediate reward = operation processing time
=======
                self._is_done(),
                False,  # truncated flag (always False in this environment)
                {},
            )
        else:  # Job allocation action
>>>>>>> 066d66aa
            current_time_step_job = self.todo_time_step_job[action]
            machine_needed = self.needed_machine_jobs[action]

            a_to_im = self.instance_matrix[action]
            time_needed = a_to_im[current_time_step_job][1]
            
            reward += time_needed # reward
            
            self.time_until_available_machine[machine_needed] = time_needed
            self.time_until_finish_current_op_jobs[action] = time_needed
            self.state[action][1] = time_needed / self.max_time_op
            to_add_time_step = self.current_time_step + time_needed
            if to_add_time_step not in self.next_time_step:
                index = bisect.bisect_left(self.next_time_step, to_add_time_step)
                self.next_time_step.insert(index, to_add_time_step)
                self.next_jobs.insert(index, action)
            self.solution[action][current_time_step_job] = self.current_time_step
            for job in range(self.jobs):
                if (
                    self.needed_machine_jobs[job] == machine_needed
                    and self.legal_actions[job]
                ):
                    self.legal_actions[job] = False
                    self.nb_legal_actions -= 1
                    
            if self.nb_machine_legal > 0:
                self.nb_machine_legal -= 1
                self.machine_legal[machine_needed] = False
            
            for job in range(self.jobs):
                if self.illegal_actions[machine_needed][job]:
                    self.action_illegal_no_op[job] = False
                    self.illegal_actions[machine_needed][job] = False
                    
            # If no machines free, advance time automatically
            while self.nb_machine_legal == 0 and len(self.next_time_step) > 0:
                reward -= self.increase_time_step()
               
            # Determine which actions are legal next 
            self._prioritization_non_final()
            self._check_no_op()
            
            # Scale reward to [-1,1] range by max operation time
            scaled_reward = self._reward_scaler(reward)
            
            # Check for terminal state (all jobs done)
            terminated = self._is_done()
            
            # Return new observation, reward, done flags
            return (
                self._get_current_state_representation(),
                scaled_reward,
<<<<<<< HEAD
                terminated,
                truncated,
                {},
            )
    
    def _reward_scaler(self, reward):
        """Scale raw reward by the maximum operation time."""
=======
                self._is_done(),
                False,  # truncated flag (always False in this environment)
                {},
            )

    def _reward_scaler(self, reward: float) -> float:
        """
        Scale the raw reward to a normalized range.
        
        Args:
            reward: Raw reward value
            
        Returns:
            Scaled reward value normalized by maximum operation time
        """
>>>>>>> 066d66aa
        return reward / self.max_time_op

    def increase_time_step(self) -> int:
        """
<<<<<<< HEAD
        Internal time-advance:
          - Pop next completion event
          - Advance current_time_step
          - Update remaining-times and idle metrics for jobs & machines
        Returns total idle time across machines ("hole planning" penalty).
=======
        Advance the simulation time to the next event and update all state variables.
        
        This is the core logic of the environment. It updates time counters, job status,
        machine availability, and legal actions when time advances.
        
        The method handles several key aspects:
        1. Time advancement to the next event
        2. Updating job progress and completion status
        3. Calculating idle time for jobs and machines
        4. Determining which jobs become legal for scheduling after the time update
        5. Tracking machine availability
        6. Calculating "holes" in the schedule (machine idle time)
        
        Returns:
            Time elapsed since last time step that represents idle time in the schedule
>>>>>>> 066d66aa
        """
        # Track idle time in the schedule (when machines are empty but could be working)
        hole_planning = 0
        
<<<<<<< HEAD
        next_time_step_to_pick = self.next_time_step.pop(0)
        self.next_jobs.pop(0)
        
        difference = next_time_step_to_pick - self.current_time_step
        self.current_time_step = next_time_step_to_pick
        
=======
        # Get and remove the next time event from the queue
        next_time_step_to_pick = self.next_time_step.pop(0)
        self.next_jobs.pop(0)  # Also remove the corresponding job
        
        # Calculate the time difference since last step
        difference = next_time_step_to_pick - self.current_time_step
        self.current_time_step = next_time_step_to_pick
        
        # Update all jobs
>>>>>>> 066d66aa
        for job in range(self.jobs):
            was_left_time = self.time_until_finish_current_op_jobs[job]
            
            # Case 1: Job is currently being processed on a machine
            if was_left_time > 0:
                # Calculate how much of the operation was performed during this time step
                performed_op_job = min(difference, was_left_time)
                
                # Update remaining time for the current operation
                self.time_until_finish_current_op_jobs[job] = max(
                    0, self.time_until_finish_current_op_jobs[job] - difference
                )
                
                # Update the state representation for this job
                self.state[job][1] = (
                    self.time_until_finish_current_op_jobs[job] / self.max_time_op
                )
                
                # Track total operation time for this job
                self.total_perform_op_time_jobs[job] += performed_op_job
                self.state[job][3] = (
                    self.total_perform_op_time_jobs[job] / self.max_time_jobs
                )
                
                # If the current operation just finished
                if self.time_until_finish_current_op_jobs[job] == 0:
                    # Calculate and track idle time
                    self.total_idle_time_jobs[job] += difference - was_left_time
                    self.state[job][6] = self.total_idle_time_jobs[job] / self.sum_op
                    self.idle_time_jobs_last_op[job] = difference - was_left_time
                    self.state[job][5] = self.idle_time_jobs_last_op[job] / self.sum_op
                    
                    # Move to the next operation for this job
                    self.todo_time_step_job[job] += 1
                    self.state[job][2] = self.todo_time_step_job[job] / self.machines
                    
                    # If there are more operations for this job
                    if self.todo_time_step_job[job] < self.machines:
                        # Get the next machine needed for this job
                        self.needed_machine_jobs[job] = self.instance_matrix[job][
                            self.todo_time_step_job[job]
                        ][0]
                        
                        # Calculate wait time until the needed machine is available
                        self.state[job][4] = (
                            max(
                                0,
                                self.time_until_available_machine[
                                    self.needed_machine_jobs[job]
                                ]
                                - difference,
                            )
                            / self.max_time_op
                        )
                    else:
                        # Job is completed (all operations done)
                        self.needed_machine_jobs[job] = -1
<<<<<<< HEAD
                        # this allow to have 1 is job is over (not 0 because, 0 strongly indicate that the job is a good candidate)
=======
                        
                        # Set state value to 1.0 to indicate job is complete
                        # This ensures it won't appear as a good candidate for scheduling
                        # (0.0 would incorrectly suggest machine is immediately available)
>>>>>>> 066d66aa
                        self.state[job][4] = 1.0
                        
                        # If the job was legal, make it illegal since it's now complete
                        if self.legal_actions[job]:
                            self.legal_actions[job] = False
                            self.nb_legal_actions -= 1
            
            # Case 2: Job is waiting (not currently being processed)
            elif self.todo_time_step_job[job] < self.machines:
                # Update idle time for the job
                self.total_idle_time_jobs[job] += difference
                self.idle_time_jobs_last_op[job] += difference
                
                # Update state representation
                self.state[job][5] = self.idle_time_jobs_last_op[job] / self.sum_op
                self.state[job][6] = self.total_idle_time_jobs[job] / self.sum_op
        
        # Update all machines
        for machine in range(self.machines):
            # Calculate idle time for this machine (if it became available during this time step)
            if self.time_until_available_machine[machine] < difference:
                empty = difference - self.time_until_available_machine[machine]
                hole_planning += empty  # This tracks scheduling inefficiency
            
            # Update the time until this machine is available
            self.time_until_available_machine[machine] = max(
                0, self.time_until_available_machine[machine] - difference
            )
            
            # If the machine is now available, update job legality
            if self.time_until_available_machine[machine] == 0:
                for job in range(self.jobs):
                    # OPTIMIZATION: Make jobs legal if:
                    # 1. They need this machine for their next operation
                    # 2. They are not already legal
                    # 3. They aren't specially marked as illegal for this machine
                    if (
                        self.needed_machine_jobs[job] == machine
                        and not self.legal_actions[job]
                        and not self.illegal_actions[machine][job]
                    ):
                        # Make the job legal
                        self.legal_actions[job] = True
                        self.nb_legal_actions += 1
                        
                        # If needed, also mark the machine as legal
                        if not self.machine_legal[machine]:
                            self.machine_legal[machine] = True
                            self.nb_machine_legal += 1
        
        # Return the total idle time in the schedule during this time step
        return hole_planning

<<<<<<< HEAD
    def _is_done(self):
        """Episode terminates when no legal job-actions remain (all jobs completed)."""
=======
    def _is_done(self) -> bool:
        """
        Check if the episode is complete.
        
        The episode is considered done when there are no more legal actions available,
        which means all jobs have been scheduled completely.
        
        Returns:
            Boolean indicating if the episode is complete
        """
>>>>>>> 066d66aa
        if self.nb_legal_actions == 0:
            self.last_time_step = self.current_time_step
            self.last_solution = self.solution
            return True
        return False

<<<<<<< HEAD
    def render(self, mode="human"):
        """Optional: Gantt chart of the current schedule solution."""
=======
    def render(self, mode: str = "human") -> Optional[Figure]:
        """
        Render the current solution as a Gantt chart visualization.
        
        Args:
            mode: Rendering mode (only 'human' is supported)
            
        Returns:
            Plotly Figure object containing a Gantt chart visualization of the schedule,
            or None if no operations have been scheduled yet
        """
>>>>>>> 066d66aa
        df = []
        # set the env_config instance path or else it won't render - Chris
        for job in range(self.jobs):
            i = 0
            while i < self.machines and self.solution[job][i] != -1:
                dict_op = dict()
                dict_op["Task"] = f"Job {job}"
                start_sec = self.start_timestamp + self.solution[job][i]
                finish_sec = start_sec + self.instance_matrix[job][i][1]
                dict_op["Start"] = datetime.datetime.fromtimestamp(start_sec)
                dict_op["Finish"] = datetime.datetime.fromtimestamp(finish_sec)
                dict_op["Resource"] = f"Machine {self.instance_matrix[job][i][0]}"
                df.append(dict_op)
                i += 1
        
        fig = None
        if len(df) > 0:
            df = pd.DataFrame(df)
            fig = ff.create_gantt(
                df,
                index_col="Resource",
                colors=self.colors,
                show_colorbar=True,
                group_tasks=True,
            )
<<<<<<< HEAD
            fig.update_yaxes(
                autorange="reversed"
            )  # otherwise tasks are listed from the bottom up
            if hasattr(self, "_last_iteration"):
                fig.update_layout(
                    title_text=f"Iteration {self._last_iteration}",
                    title_x=0.5,
                )
=======
            # Otherwise tasks are listed from the bottom up
            fig.update_yaxes(autorange="reversed")
        
>>>>>>> 066d66aa
        return fig


if __name__ == '__main__':
    # Simple example of environment usage
    env = JssEnv()
    obs = env.reset(seed=42)
    done = False
    cum_reward = 0
    
    # Run until all jobs are scheduled
    while not done:
        # Get legal actions from observation
        legal_actions = obs["action_mask"]
        
        # Choose a random legal action
        action = np.random.choice(
            len(legal_actions), 1, p=(legal_actions / legal_actions.sum())
        )[0]
<<<<<<< HEAD
        observation, reward, terminated, truncated, info = env.step(actions)
        cum_reward += rewards
=======
        
        # Take action in environment
        obs, reward, done, truncated, _ = env.step(action)
        cum_reward += reward
        
>>>>>>> 066d66aa
    print(f"Cumulative reward: {cum_reward}")
<|MERGE_RESOLUTION|>--- conflicted
+++ resolved
@@ -16,18 +16,6 @@
     Job Shop Scheduling Environment.
     
     This environment models the job shop scheduling problem as a single agent problem:
-
-<<<<<<< HEAD
-        MDP components:
-            - States (s)
-            - Actions (a): allocate a job's next operation, or NO-OP to advance time
-            - Transitions (P): deterministic updates of job progress and machine availability
-            - Rewards (R): positive for processing time, negative for idle planning, scaled
-            - Episode termination: when all jobs finish (no legal actions remain)
-
-        -
-        :param env_config: Ray dictionary of config parameter
-=======
     - The actions correspond to a job allocation plus one action for no allocation at this time step (NOPE action)
     - We keep track of time with next possible time steps
     - Each time we allocate a job, the end time of the job is added to the stack of time steps
@@ -42,7 +30,6 @@
         Args:
             env_config: Dictionary of configuration parameters. 
                         Can contain 'instance_path' key with path to problem instance file.
->>>>>>> 066d66aa
         """
         # Load instance data (jobs, machines, operation times)
         if env_config is None:
@@ -141,13 +128,7 @@
             }
         )
 
-<<<<<<< HEAD
-    # def seed(self, seed=None):
-    #     self.np_random, seed = gym.utils.seeding.np_random(seed)
-    #     return [seed]
-    
-    def _get_current_state_representation(self):
-=======
+
     def _get_current_state_representation(self) -> Dict[str, np.ndarray]:
         """
         Get the current state representation as a dictionary.
@@ -157,7 +138,6 @@
                 - 'real_obs': Normalized state matrix for each job
                 - 'action_mask': Boolean mask of legal actions
         """
->>>>>>> 066d66aa
         self.state[:, 0] = self.legal_actions[:-1]
         return {
             "real_obs": self.state,
@@ -179,21 +159,6 @@
         `False` → action is illegal  (will be masked)"""
         return self.legal_actions
 
-<<<<<<< HEAD
-    def reset(self, seed=None, options=None):
-        """
-        Reset the environment to its initial state.
-    
-        :param seed: Optional seed for the environment's random number generator.
-        :param options: Additional options for resetting the environment (not used here).
-        :return: A tuple (observation, info), where observation is the initial state and info is an empty dictionary.
-        """
-        # Set the seed if provided
-        if seed is not None:
-            self.np_random, seed = gym.utils.seeding.np_random(seed)
-    
-        # Initialize scheduling state variables
-=======
     def reset(self) -> Dict[str, np.ndarray]:
         """
         Reset the environment to an initial state.
@@ -203,7 +168,6 @@
                 - 'real_obs': Normalized state matrix for each job
                 - 'action_mask': Boolean mask of legal actions
         """
->>>>>>> 066d66aa
         self.current_time_step = 0
         self.next_time_step = list()
         self.next_jobs = list()
@@ -490,29 +454,6 @@
                             time_needed += self.instance_matrix[job][time_step][1]
                             time_step += 1
 
-<<<<<<< HEAD
-    def step(self, action: int):
-        """
-        Apply action a_t:
-          - If a < J: start job a's next operation -> reward = processing time
-          - If a = J (NO-OP): advance time to next completion -> reward = -idle penalty
-        Then update state s_{t+1}, compute scaled reward, check termination.
-        Returns (obs, reward, terminated, truncated, info).
-        """
-        if action < self.jobs:
-            current_op = self.todo_time_step_job[action]
-            if current_op >= self.machines:
-                # job has no more operations → convert to NO-OP
-                action = self.jobs
-                
-        reward = 0.0
-        terminated = False
-        truncated = False
-        
-        if action == self.jobs:
-            # NO-OP: fast-forward time until at least one machine is free
-            # Penalize idle "hole planning"
-=======
     def step(self, action: int) -> Tuple[Dict[str, np.ndarray], float, bool, bool, Dict]:
         """
         Take an action in the environment and observe the next state.
@@ -530,7 +471,6 @@
         """
         reward = 0.0
         if action == self.jobs:  # No-op action
->>>>>>> 066d66aa
             self.nb_machine_legal = 0
             self.nb_legal_actions = 0
             
@@ -562,21 +502,11 @@
             return (
                 self._get_current_state_representation(),
                 scaled_reward,
-<<<<<<< HEAD
-                terminated,
-                truncated,
-                {},
-            )
-        else:
-            # Schedule next operation of job 'action'
-            # Immediate reward = operation processing time
-=======
                 self._is_done(),
                 False,  # truncated flag (always False in this environment)
                 {},
             )
         else:  # Job allocation action
->>>>>>> 066d66aa
             current_time_step_job = self.todo_time_step_job[action]
             machine_needed = self.needed_machine_jobs[action]
 
@@ -629,15 +559,6 @@
             return (
                 self._get_current_state_representation(),
                 scaled_reward,
-<<<<<<< HEAD
-                terminated,
-                truncated,
-                {},
-            )
-    
-    def _reward_scaler(self, reward):
-        """Scale raw reward by the maximum operation time."""
-=======
                 self._is_done(),
                 False,  # truncated flag (always False in this environment)
                 {},
@@ -653,18 +574,10 @@
         Returns:
             Scaled reward value normalized by maximum operation time
         """
->>>>>>> 066d66aa
         return reward / self.max_time_op
 
     def increase_time_step(self) -> int:
         """
-<<<<<<< HEAD
-        Internal time-advance:
-          - Pop next completion event
-          - Advance current_time_step
-          - Update remaining-times and idle metrics for jobs & machines
-        Returns total idle time across machines ("hole planning" penalty).
-=======
         Advance the simulation time to the next event and update all state variables.
         
         This is the core logic of the environment. It updates time counters, job status,
@@ -680,19 +593,9 @@
         
         Returns:
             Time elapsed since last time step that represents idle time in the schedule
->>>>>>> 066d66aa
         """
         # Track idle time in the schedule (when machines are empty but could be working)
         hole_planning = 0
-        
-<<<<<<< HEAD
-        next_time_step_to_pick = self.next_time_step.pop(0)
-        self.next_jobs.pop(0)
-        
-        difference = next_time_step_to_pick - self.current_time_step
-        self.current_time_step = next_time_step_to_pick
-        
-=======
         # Get and remove the next time event from the queue
         next_time_step_to_pick = self.next_time_step.pop(0)
         self.next_jobs.pop(0)  # Also remove the corresponding job
@@ -702,7 +605,6 @@
         self.current_time_step = next_time_step_to_pick
         
         # Update all jobs
->>>>>>> 066d66aa
         for job in range(self.jobs):
             was_left_time = self.time_until_finish_current_op_jobs[job]
             
@@ -760,14 +662,10 @@
                     else:
                         # Job is completed (all operations done)
                         self.needed_machine_jobs[job] = -1
-<<<<<<< HEAD
-                        # this allow to have 1 is job is over (not 0 because, 0 strongly indicate that the job is a good candidate)
-=======
                         
                         # Set state value to 1.0 to indicate job is complete
                         # This ensures it won't appear as a good candidate for scheduling
                         # (0.0 would incorrectly suggest machine is immediately available)
->>>>>>> 066d66aa
                         self.state[job][4] = 1.0
                         
                         # If the job was legal, make it illegal since it's now complete
@@ -820,11 +718,7 @@
         
         # Return the total idle time in the schedule during this time step
         return hole_planning
-
-<<<<<<< HEAD
-    def _is_done(self):
-        """Episode terminates when no legal job-actions remain (all jobs completed)."""
-=======
+      
     def _is_done(self) -> bool:
         """
         Check if the episode is complete.
@@ -835,17 +729,13 @@
         Returns:
             Boolean indicating if the episode is complete
         """
->>>>>>> 066d66aa
         if self.nb_legal_actions == 0:
             self.last_time_step = self.current_time_step
             self.last_solution = self.solution
             return True
         return False
 
-<<<<<<< HEAD
-    def render(self, mode="human"):
-        """Optional: Gantt chart of the current schedule solution."""
-=======
+
     def render(self, mode: str = "human") -> Optional[Figure]:
         """
         Render the current solution as a Gantt chart visualization.
@@ -857,7 +747,6 @@
             Plotly Figure object containing a Gantt chart visualization of the schedule,
             or None if no operations have been scheduled yet
         """
->>>>>>> 066d66aa
         df = []
         # set the env_config instance path or else it won't render - Chris
         for job in range(self.jobs):
@@ -883,20 +772,9 @@
                 show_colorbar=True,
                 group_tasks=True,
             )
-<<<<<<< HEAD
-            fig.update_yaxes(
-                autorange="reversed"
-            )  # otherwise tasks are listed from the bottom up
-            if hasattr(self, "_last_iteration"):
-                fig.update_layout(
-                    title_text=f"Iteration {self._last_iteration}",
-                    title_x=0.5,
-                )
-=======
             # Otherwise tasks are listed from the bottom up
             fig.update_yaxes(autorange="reversed")
         
->>>>>>> 066d66aa
         return fig
 
 
@@ -916,14 +794,9 @@
         action = np.random.choice(
             len(legal_actions), 1, p=(legal_actions / legal_actions.sum())
         )[0]
-<<<<<<< HEAD
-        observation, reward, terminated, truncated, info = env.step(actions)
-        cum_reward += rewards
-=======
         
         # Take action in environment
         obs, reward, done, truncated, _ = env.step(action)
         cum_reward += reward
-        
->>>>>>> 066d66aa
+
     print(f"Cumulative reward: {cum_reward}")
